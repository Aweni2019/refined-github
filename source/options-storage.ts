--- conflicted
+++ resolved
@@ -25,66 +25,4 @@
 	OptionsSync.migrations.removeUnused
 ];
 
-<<<<<<< HEAD
-export default new OptionsSyncMulti({defaults, migrations});
-=======
-// Keep this function "dumb". Don't move more "smart" domain selection logic in here
-function getStorageName(host: string): string {
-	if (/(^|\.)github\.com$/.test(host)) {
-		return 'options';
-	}
-
-	return `options-${host}`;
-}
-
-function getOptions(host: string): OptionsSync<RGHOptions> {
-	return new OptionsSync({storageName: getStorageName(host), migrations, defaults});
-}
-
-// This should return the options for the current domain or, if called from an extension page, for `github.com`
-export default getOptions(location.protocol.startsWith('http') ? location.host : 'github.com');
-
-export async function getAllOptions(): Promise<Map<string, OptionsSync<RGHOptions>>> {
-	const optionsByDomain = new Map<string, OptionsSync<RGHOptions>>();
-	optionsByDomain.set('github.com', getOptions('github.com'));
-
-	const {origins} = await getAdditionalPermissions();
-	for (const origin of origins) {
-		const {host} = new URL(origin);
-		optionsByDomain.set(host, getOptions(host));
-	}
-
-	return optionsByDomain;
-}
-
-async function initializeAllOptions(): Promise<void> {
-	// Run migrations for every domain
-	const {origins} = await getAdditionalPermissions();
-	for (const origin of origins) {
-		getOptions(new URL(origin).host);
-	}
-
-	// Add new domains
-	browser.permissions.onAdded!.addListener(({origins}) => {
-		if (origins) {
-			for (const origin of origins) {
-				getOptions(new URL(origin).host);
-			}
-		}
-	});
-
-	// Remove old domains
-	browser.permissions.onRemoved!.addListener(({origins}) => {
-		if (origins) {
-			const optionKeysToRemove = origins
-				.map(origin => getStorageName(new URL(origin).host))
-				.filter(key => key !== 'options');
-			browser.storage.sync.remove(optionKeysToRemove);
-		}
-	});
-}
-
-if (isBackgroundPage()) {
-	initializeAllOptions();
-}
->>>>>>> 09919eb5
+export default new OptionsSyncMulti({defaults, migrations});